--- conflicted
+++ resolved
@@ -106,12 +106,9 @@
         self._pdp_metadata['sd_col'] = 'sd'
         self.interpreter.logger.debug("PDP df metadata: {}".format(self._pdp_metadata))
 
-<<<<<<< HEAD
+
 
     def partial_dependence(self, feature_ids, predict_fn, grid=None, grid_resolution=None, n_jobs=1,
-=======
-    def partial_dependence(self, feature_ids, predict_fn, grid=None, grid_resolution=100, n_jobs=1,
->>>>>>> f3cebb2f
                            grid_range=None, sample=False,
                            sampling_strategy='uniform-over-similarity-ranks',
                            n_samples=5000, bin_count=50, samples_per_bin=10):
