--- conflicted
+++ resolved
@@ -5,12 +5,9 @@
 import matplotlib.pyplot as plt
 from mpl_toolkits.mplot3d import Axes3D
 from matplotlib.ticker import ScalarFormatter
-<<<<<<< HEAD
 import concurrent.futures
 from pathos.multiprocessing import ProcessingPool as Pool
-=======
 from matplotlib.axes._subplots import Axes as mpl_axes
->>>>>>> e5a7a17c
 
 from .base import BaseGlobalInterpretation
 from ...util.static_types import StaticTypes
