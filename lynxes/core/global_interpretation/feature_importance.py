--- conflicted
+++ resolved
@@ -13,6 +13,7 @@
 def predict_wrapper(data, modelinstance, filter_classes):
     return DataManager(modelinstance.predict(data), feature_names=modelinstance.target_names)[filter_classes]
 
+
 class FeatureImportance(BaseGlobalInterpretation):
     """Contains methods for feature importance. Subclass of BaseGlobalInterpretation"""
 
@@ -25,12 +26,7 @@
         }
 
 
-<<<<<<< HEAD
-    def feature_importance(self, model_instance, ascending=True, y_true=None):
-=======
-    def feature_importance(self, modelinstance, filter_classes=None):
->>>>>>> 6fa6f35f
-
+    def feature_importance(self, model_instance, ascending=True, filter_classes=None, y_true=None):
         """
         Computes feature importance of all features related to a model instance.
         Supports classification, multi-class classification, and regression.
@@ -42,6 +38,9 @@
             predictions = predict_fn(data).
         ascending: boolean, default True
             Helps with ordering Ascending vs Descending
+        filter_classes: array type
+            The classes to run partial dependence on. Default None invokes all classes.
+            Only used in classification models.
         y_true: Target values, if available
 
         Returns
@@ -60,15 +59,6 @@
             >>> interpreter = Interpretation()
             >>> interpreter.load_data(X)
             >>> interpreter.feature_importance.feature_importance(model)
-<<<<<<< HEAD
-=======
-
-            Supports classification, multi-class classification, and regression.
-        filter_classes: array type
-            The classes to run partial dependence on. Default None invokes all classes.
-            Only used in classification models.
-
->>>>>>> 6fa6f35f
         """
 
         if filter_classes:
@@ -79,6 +69,7 @@
                                                                                   "got: " \
                                                                                   "{1}".format(modelinstance.target_names,
                                                                                                filter_classes)
+
         def predict_wrapper(predictions, filter_classes):
             if filter_classes:
                 return ModelType._filter_outputs(predictions, modelinstance.target_names, filter_classes)
@@ -86,16 +77,10 @@
                 return predictions
 
         importances = {}
-<<<<<<< HEAD
-        original_predictions = model_instance.predict(self.data_set.data) if y_true is None else y_true
-=======
+        #original_predictions = model_instance.predict(self.data_set.data) if y_true is None else y_true
         original_predictions = predict_wrapper(modelinstance.predict(self.data_set.data), filter_classes)
-
->>>>>>> 6fa6f35f
         n = original_predictions.shape[0]
 
-        # import pdb
-        # pdb.set_trace()
         # instead of copying the whole dataset, should we copy a column, change column values,
         # revert column back to copy?
         copy_of_data_set = DataManager(self.data_set.data,
@@ -111,11 +96,8 @@
             # feature_perturbations = self.data_set[feature_id] - copy_of_data_set[feature_id]
 
             # predict based on perturbed values
-<<<<<<< HEAD
-            new_predictions = model_instance.predict(copy_of_data_set.data)
-=======
+            # new_predictions = model_instance.predict(copy_of_data_set.data)
             new_predictions = predict_wrapper(modelinstance.predict(copy_of_data_set.data), filter_classes)
->>>>>>> 6fa6f35f
 
             # evaluated entropy of scaled changes.
             changes_in_predictions = new_predictions - original_predictions
@@ -130,11 +112,7 @@
         return importances
 
 
-<<<<<<< HEAD
-    def plot_feature_importance(self, predict_fn, y_true=None, ascending=True, ax=None):
-=======
-    def plot_feature_importance(self, predict_fn, filter_classes=None, ax=None):
->>>>>>> 6fa6f35f
+    def plot_feature_importance(self, predict_fn, filter_classes=None, y_true=None, ascending=True, ax=None):
         """Computes feature importance of all features related to a model instance,
         then plots the results. Supports classification, multi-class classification, and regression.
 
@@ -144,6 +122,9 @@
         predict_fn: lynxes.model.model.Model subtype
             estimator "prediction" function to explain the predictive model. Could be probability estimates
             or target values
+        filter_classes: array type
+            The classes to run partial dependence on. Default None invokes all classes.
+            Only used in classification models.
         y_true: Target values, if available
         ascending: boolean, default True
             Helps with ordering Ascending vs Descending
@@ -161,21 +142,7 @@
             >>> model = InMemoryModel(rf, examples = X)
             >>> interpreter = Interpretation()
             >>> interpreter.load_data(X)
-<<<<<<< HEAD
             >>> interpreter.feature_importance.plot_feature_importance(model, ascending=True, ax=ax)
-=======
-            >>> interpreter.feature_importance.feature_importance(model)
-
-            Supports classification, multi-class classification, and regression.
-
-        filter_classes: array type
-            The classes to run partial dependence on. Default None invokes all classes.
-            Only used in classification models.
-
-        ax: matplotlib.axes._subplots.AxesSubplot
-            existing subplot on which to plot feature importance. If none is provided,
-            one will be created.
->>>>>>> 6fa6f35f
             """
         try:
             global pyplot
@@ -185,11 +152,7 @@
         except RuntimeError:
             raise (MatplotlibDisplayError("Matplotlib unable to open display"))
 
-<<<<<<< HEAD
-        importances = self.feature_importance(predict_fn, ascending=ascending, y_true=y_true)
-=======
-        importances = self.feature_importance(predict_fn, filter_classes=filter_classes)
->>>>>>> 6fa6f35f
+        importances = self.feature_importance(predict_fn, filter_classes=filter_classes, ascending=ascending, y_true=y_true)
 
         if ax is None:
             f, ax = pyplot.subplots(1)
